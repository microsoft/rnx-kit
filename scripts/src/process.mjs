// @ts-check

/**
 * @typedef {(args?: import("yargs").Arguments, rawArgs?: string[]) => Promise<void>} Command
 */

import { spawn } from "node:child_process";
import { createRequire } from "node:module";
import * as os from "node:os";
import * as path from "node:path";

function findWorkspaceRoot() {
  // @ts-expect-error ts(1343): 'import.meta' is only allowed when module is ESM
  const require = createRequire(import.meta.url);
  const scriptsDir = path.dirname(
    require.resolve("@rnx-kit/scripts/package.json")
  );
  return path.dirname(scriptsDir);
}
<<<<<<< HEAD
=======

/**
 * @param {string} command
 * @param {string[]} args
 * @returns {boolean}
 */
function isRunningNx(command, args) {
  return command.startsWith("yarn") && args[0] === "nx";
}
>>>>>>> bffb1769

/**
 * @param {string} command
 * @param {...string} args
 * @returns {Promise<void>}
 */
export function execute(command, ...args) {
  return new Promise((resolve, reject) => {
    /** @type {import("node:child_process").SpawnOptions} */
    const options = {
<<<<<<< HEAD
      cwd:
        command.startsWith("yarn") && args[0] === "nx"
          ? findWorkspaceRoot()
          : process.cwd(),
=======
      // Nx is only installed at workspace root — adjust `cwd` accordingly.
      cwd: isRunningNx(command, args) ? findWorkspaceRoot() : process.cwd(),
>>>>>>> bffb1769
      stdio: "inherit",
    };
    spawn(command, args, options).on("close", (code) => {
      if (code === 0) {
        resolve();
      } else {
        reject();
      }
    });
  });
}

/**
 * @param {string} command
 * @param {...string} args
 * @returns {Promise<void>}
 */
export function runScript(command, ...args) {
  const yarn = os.platform() === "win32" ? "yarn.cmd" : "yarn";
  return execute(yarn, command, ...args);
}

/**
 * @param {...(() => Promise<void>)} scripts
 * @returns {Promise<void>}
 */
export function sequence(...scripts) {
  return scripts.reduce(
    (result, script) => result.then(() => script()),
    Promise.resolve()
  );
}<|MERGE_RESOLUTION|>--- conflicted
+++ resolved
@@ -17,8 +17,6 @@
   );
   return path.dirname(scriptsDir);
 }
-<<<<<<< HEAD
-=======
 
 /**
  * @param {string} command
@@ -28,7 +26,6 @@
 function isRunningNx(command, args) {
   return command.startsWith("yarn") && args[0] === "nx";
 }
->>>>>>> bffb1769
 
 /**
  * @param {string} command
@@ -39,15 +36,8 @@
   return new Promise((resolve, reject) => {
     /** @type {import("node:child_process").SpawnOptions} */
     const options = {
-<<<<<<< HEAD
-      cwd:
-        command.startsWith("yarn") && args[0] === "nx"
-          ? findWorkspaceRoot()
-          : process.cwd(),
-=======
       // Nx is only installed at workspace root — adjust `cwd` accordingly.
       cwd: isRunningNx(command, args) ? findWorkspaceRoot() : process.cwd(),
->>>>>>> bffb1769
       stdio: "inherit",
     };
     spawn(command, args, options).on("close", (code) => {
