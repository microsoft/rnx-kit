{
  "name": "@rnx-kit/scripts",
  "version": "1.0.0",
  "private": true,
  "main": "./lib/index.js",
  "bin": {
    "rnx-kit-scripts": "./just-scripts.js"
  },
  "scripts": {
    "build-tools": "just-scripts build",
    "code-style": "node ./lib/just-scripts.js code-style",
    "depcheck": "just-scripts depcheck",
    "prettier": "node ./lib/just-scripts.js prettier"
  },
  "dependencies": {
    "@babel/core": "^7.0.0",
    "@babel/parser": "^7.0.0",
    "@babel/types": "^7.0.0",
    "@microsoft/tsdoc": "^0.13.0",
    "@rnx-kit/golang": "^0.1.6",
    "chalk": "^4.1.0",
    "depcheck": "^1.0.0",
<<<<<<< HEAD
    "esbuild": "^0.13.4",
=======
    "fs-extra": "^10.0.0",
>>>>>>> ce1f3852
    "glob": "^7.0.0",
    "jest": "^27.0.0",
    "just-scripts": "^1.4.1",
    "markdown-table": "^2.0.0",
    "midgard-yarn": "^1.23.24",
    "typescript": "^4.0.0",
    "workspace-tools": "^0.16.2"
  },
  "devDependencies": {
    "@types/glob": "^7.0.0",
    "@types/jest": "^27.0.0"
  }
}<|MERGE_RESOLUTION|>--- conflicted
+++ resolved
@@ -20,11 +20,8 @@
     "@rnx-kit/golang": "^0.1.6",
     "chalk": "^4.1.0",
     "depcheck": "^1.0.0",
-<<<<<<< HEAD
     "esbuild": "^0.13.4",
-=======
     "fs-extra": "^10.0.0",
->>>>>>> ce1f3852
     "glob": "^7.0.0",
     "jest": "^27.0.0",
     "just-scripts": "^1.4.1",
