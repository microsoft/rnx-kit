--- conflicted
+++ resolved
@@ -1,17 +1,6 @@
 // base functionality
-<<<<<<< HEAD
-export { buildTypeScript } from "./build";
-export { getDiagnosticWriter } from "./diagnostics";
-export { createAsyncThrottler, createAsyncWriter } from "./files";
-export { openProject } from "./host";
-export {
-  loadPackagePlatformInfo,
-  parseSourceFileReference as parseSourceFileDetails,
-} from "./platforms";
-export { createReporter } from "./reporter";
-export { readTypeScriptConfig } from "./tsconfig";
-=======
 export { buildTypeScript } from "./build.ts";
+export { getDiagnosticWriter } from "./diagnostics.ts";
 export { createAsyncThrottler, createAsyncWriter } from "./files.ts";
 export { openProject } from "./host.ts";
 export {
@@ -19,7 +8,7 @@
   parseSourceFileReference as parseSourceFileDetails,
 } from "./platforms.ts";
 export { createReporter } from "./reporter.ts";
->>>>>>> 961ffe24
+export { readTypeScriptConfig } from "./tsconfig.ts";
 export type {
   AsyncThrottler,
   AsyncWriter,
