--- conflicted
+++ resolved
@@ -178,13 +178,8 @@
         implementation(["androidx.activity", "activity-ktx", "1.6.1"].join(":"))
     }
 
-<<<<<<< HEAD
-    implementation "com.google.android.material:material:1.11.0"
+    implementation "com.google.android.material:material:1.12.0"
     implementation "com.microsoft.identity.client:msal:5.4.2"
-=======
-    implementation "com.google.android.material:material:1.12.0"
-    implementation "com.microsoft.identity.client:msal:5.2.1"
->>>>>>> bb65748e
 
     //noinspection GradleDynamicVersion
     implementation "com.facebook.react:react-native:+"
