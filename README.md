--- conflicted
+++ resolved
@@ -140,10 +140,7 @@
 | [@rnx-kit/tools-language](https://github.com/microsoft/rnx-kit/tree/main/packages/tools-language)                                                       | A collection of supplemental JavaScript functions and types                                      |
 | [@rnx-kit/tools-node](https://github.com/microsoft/rnx-kit/tree/main/packages/tools-node)                                                               | A collection of supplemental NodeJS functions and types                                          |
 | [@rnx-kit/tools-react-native](https://github.com/microsoft/rnx-kit/tree/main/packages/tools-react-native)                                               | A collection of supplemental react-native functions and types                                    |
-<<<<<<< HEAD
 | [@rnx-kit/typescript-react-native-compiler](https://github.com/microsoft/rnx-kit/tree/main/packages/typescript-react-native-compiler)                   | TypeScript compiler with a custom module resolver for react-native projects                      |
-=======
->>>>>>> bd9f6865
 | [@rnx-kit/typescript-react-native-resolver](https://github.com/microsoft/rnx-kit/tree/main/packages/typescript-react-native-resolver)                   | TypeScript module resolver for use with react-native projects                                    |
 | [@rnx-kit/typescript-service](https://github.com/microsoft/rnx-kit/tree/main/packages/typescript-service)                                               | TypeScript language services with support for custom module resolution                           |
 
