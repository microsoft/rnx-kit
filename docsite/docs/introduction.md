# Introduction

React Native engineering is complicated, and the ecosystem changes quickly. The
tools here are purpose-built to give you an exceptional developer experience,
throughout the lifecycle of your React Native apps and libraries.

## Tools? I Like Tools!

Then you're in the right place! There are lots of tools here to help you.

Have you struggled to find the right combination of React Native dependencies
that work well together and are compatble with each other? _And_ that match the
<<<<<<< HEAD
React Native release you're using? There's a tool for that! It's all automated,
too.

Can't use Metro because it doesn't understand symlinks? Yarn, npm, and pmpm all
use symlinks these days. There's a tool for that! A few lines of configuration,
and you're ready to go.
=======
React Native release you're using? There's
[a tool for that](./guides/dependency-management)! It's all automated, too.

Can't use Metro because it doesn't understand symlinks? Yarn, npm, and pmpm all
use symlinks these days. There's
[a tool for that](./packages/metro-resolver-symlinks)! A few lines of
configuration, and you're ready to go.
>>>>>>> c5c6ac97

Do you use Metro and miss type-safe bundling and bundle-serving? There's a tool
for that!

This just scratches the surface, and more are being built all the time.

## Using the Tools

Adding tools to a project or monorepo isn't a linear journey, and it won't be
the same for everyone. Each situation is different, and has its own unique
challenges and requirements.

You can use the command-line interface, which is a turn-key solution focused on
common engineering tasks. You can also pick individual tools, integrating them
into your repo wherever they are needed.

### Command-Line Interface

The
[command-line interface](https://github.com/microsoft/rnx-kit/tree/main/packages/cli)
brings many of the tools together to perform common tasks, like bundling and
dependency management. The CLI helps developers get things done from their
terminal, and fits nicely into CI loops and package script blocks.

The CLI is controlled by command-line parameters and
[package configuration](https://github.com/microsoft/rnx-kit/tree/main/packages/config).
Command-line parameters are optional, but always take predecedence. Think of
them as overrides. Package configuration is _also_ optional, though it is
recommended. Configuration is how a package tells the CLI about itself. For
example, a package can describe the options and paths to use during bundling.

```json title='Example configuration in package.json'
{
  "rnx-kit": {
    "kitType": "app",
    "reactNativeVersion": "^0.66 || ^0.67",
    "capabilities": [
      "core-android",
      "core-ios",
      "core-macos",
      "core-windows",
      "react"
    ],
    "bundle": true
  }
}
```

With a configuration in place, you only need command-line parameters to override
specific behaviors.

```bash title='Example commands'
// Only bundle windows, and use a test entry point
$ yarn react-native rnx-bundle --platform windows --entry-path ./src/index-test.ts

// Run a bundle server on an unusual port
$ yarn react-native rnx-start --port 23000

// Run the dependency manager, scanning all packages and targeting React Native 0.66
$ yarn react-native rnx-dep-check --vigilant 0.66
```

### Choosing Individual Tools

<<<<<<< HEAD
The tools are designed to be used individually. You can choose specific tools,
and use them however and wherever they are needed. Mix and match with other
tools and the CLI.
=======
The tools are designed to be used individually. You can choose
[specific tools](./packages/overview), and use them however and wherever they
are needed. Mix and match with other tools and the CLI.
>>>>>>> c5c6ac97

Each tool has its own TypeScript API. There is plenty of documentation,
including How-To guides and examples to get you going.

Tools are released on their own schedule, as features are added and fixes are
made. Tools have their own test suite to keep quality high. And when you take a
new drop, you can review the change history that is generated from each PR.

## Web

Many of these tools work with web projects, too! Some examples include the
dependency manager and the plugins for Babel and ESLint.<|MERGE_RESOLUTION|>--- conflicted
+++ resolved
@@ -10,14 +10,6 @@
 
 Have you struggled to find the right combination of React Native dependencies
 that work well together and are compatble with each other? _And_ that match the
-<<<<<<< HEAD
-React Native release you're using? There's a tool for that! It's all automated,
-too.
-
-Can't use Metro because it doesn't understand symlinks? Yarn, npm, and pmpm all
-use symlinks these days. There's a tool for that! A few lines of configuration,
-and you're ready to go.
-=======
 React Native release you're using? There's
 [a tool for that](./guides/dependency-management)! It's all automated, too.
 
@@ -25,7 +17,6 @@
 use symlinks these days. There's
 [a tool for that](./packages/metro-resolver-symlinks)! A few lines of
 configuration, and you're ready to go.
->>>>>>> c5c6ac97
 
 Do you use Metro and miss type-safe bundling and bundle-serving? There's a tool
 for that!
@@ -90,15 +81,9 @@
 
 ### Choosing Individual Tools
 
-<<<<<<< HEAD
-The tools are designed to be used individually. You can choose specific tools,
-and use them however and wherever they are needed. Mix and match with other
-tools and the CLI.
-=======
 The tools are designed to be used individually. You can choose
 [specific tools](./packages/overview), and use them however and wherever they
 are needed. Mix and match with other tools and the CLI.
->>>>>>> c5c6ac97
 
 Each tool has its own TypeScript API. There is plenty of documentation,
 including How-To guides and examples to get you going.
