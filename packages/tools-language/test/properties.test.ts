--- conflicted
+++ resolved
@@ -100,10 +100,7 @@
   type ExtendedType = BaseType & { extended?: number };
 
   const baseObj: BaseType = { base: "base object" };
-<<<<<<< HEAD
-=======
   const baseObj2: BaseType = { base: "another base object" };
->>>>>>> c06aa9be
   const extendedProps: Omit<ExtendedType, keyof BaseType> = { extended: 12345 };
 
   test("extendObject adds the extended props", () => {
@@ -126,22 +123,14 @@
     expect(extendObject<BaseType, ExtendedType>(copy, {})).toEqual(baseObj);
   });
 
-<<<<<<< HEAD
-  test("extendObjectArray adds the extended props to each object in the array", () => {
-=======
   test("extendObjectArray adds the extended props to each object in the 1-element array", () => {
->>>>>>> c06aa9be
     const copy = [{ ...baseObj }];
     const extended = extendObjectArray<BaseType, ExtendedType>(
       copy,
       extendedProps
     );
     expect(extended).toBeArrayOfSize(1);
-<<<<<<< HEAD
-    expect(extended).toIncludeSameMembers([
-=======
     expect(extended).toEqual([
->>>>>>> c06aa9be
       {
         ...baseObj,
         ...extendedProps,
@@ -149,10 +138,6 @@
     ]);
   });
 
-<<<<<<< HEAD
-  test("extendObjectArray returns the original object array reference", () => {
-    const copy = [{ ...baseObj }];
-=======
   test("extendObjectArray adds the extended props to each object in the 2-element array", () => {
     const copy = [{ ...baseObj }, { ...baseObj2 }];
     const extended = extendObjectArray<BaseType, ExtendedType>(
@@ -174,7 +159,6 @@
 
   test("extendObjectArray returns the original object array reference", () => {
     const copy = [{ ...baseObj }, { ...baseObj2 }];
->>>>>>> c06aa9be
     const extended = extendObjectArray<BaseType, ExtendedType>(
       copy,
       extendedProps
@@ -183,16 +167,9 @@
   });
 
   test("extendObjectArray makes no changes when extended props are optional and are not given", () => {
-<<<<<<< HEAD
-    const copy = [{ ...baseObj }];
-    const extended = extendObjectArray<BaseType, ExtendedType>(copy, {});
-    expect(extended).toBeArrayOfSize(1);
-    expect(extended).toIncludeSameMembers([baseObj]);
-=======
     const copy = [{ ...baseObj }, { ...baseObj2 }];
     const extended = extendObjectArray<BaseType, ExtendedType>(copy, {});
     expect(extended).toBeArrayOfSize(2);
     expect(extended).toEqual([baseObj, baseObj2]);
->>>>>>> c06aa9be
   });
 });