import groovy.json.JsonOutput
import groovy.json.JsonSlurper

import java.nio.file.Paths

buildscript {
    ext.ensureProperty = { config, property ->
        if (!config.containsKey(property)) {
            throw new MissingPropertyException("Missing '$property' in 'react-native-test-app-msal' config")
        }
        return config[property]
    }

    ext.findFile = { fileName ->
        def currentDirPath = rootDir == null ? null : rootDir.toString()

        while (currentDirPath != null) {
            def currentDir = file(currentDirPath);
            def requestedFile = Paths.get(currentDirPath, fileName).toFile()

            if (requestedFile.exists()) {
                return requestedFile
            }

            currentDirPath = currentDir.getParent()
        }

        return null
    }

    ext.findNodeModulesPath = { packageName ->
        return findFile(Paths.get("node_modules", packageName).toString())
    }

    ext.getExtProp = { prop, defaultValue ->
        return rootProject.ext.has(prop) ? rootProject.ext.get(prop) : defaultValue
    }

    ext.getStringArray = { config, property ->
        return (!config.containsKey(property) || config[property].size() == 0)
            ? ""
            : "\"${config[property].join('", "')}\""
    }

    ext.kotlinVersion = getExtProp("kotlinVersion", "1.5.31")

    repositories {
        google()
        mavenCentral()
    }

    dependencies {
        classpath("com.android.tools.build:gradle:${getExtProp('androidPluginVersion', '7.2.1')}")
    }
}

plugins {
    id("com.android.library")
    id("org.jetbrains.kotlin.android") version "${kotlinVersion}"
}

repositories {
    maven {
        url("${findNodeModulesPath('react-native')}/android")
    }

    google()
    mavenCentral()

    // https://github.com/AzureAD/microsoft-authentication-library-for-android#step-1-declare-dependency-on-msal
    maven {
        url "https://pkgs.dev.azure.com/MicrosoftDeviceSDK/DuoSDK-Public/_packaging/Duo-SDK-Feed/maven/v1"
    }
}

def rnxAuth = findNodeModulesPath("@rnx-kit/react-native-auth")

android {
    def manifest = new JsonSlurper().parseText(findFile("app.json").text)
    def config = manifest["react-native-test-app-msal"]
    if (config == null) {
        throw new MissingPropertyException("Missing 'react-native-test-app-msal' field in 'app.json'")
    }

    def signatureHash = ensureProperty(config, "signatureHash")

    compileSdkVersion getExtProp("compileSdkVersion", 31)
    defaultConfig {
        minSdkVersion getExtProp("minSdkVersion", 23)
        targetSdkVersion getExtProp("targetSdkVersion", 29)

        buildConfigField "String[]",
            "ReactTestAppMSAL_msaScopes",
            "new String[]{${getStringArray(config, "msaScopes")}}"
        buildConfigField "String[]",
            "ReactTestAppMSAL_orgScopes",
            "new String[]{${getStringArray(config, "orgScopes")}}"

        manifestPlaceholders = [
            msalRedirectUriPath: "/$signatureHash"
        ]
    }
    lintOptions {
        abortOnError false
    }
    sourceSets {
        def clientId = ensureProperty(config, "clientId")

        def appProject = rootProject.subprojects.find { it.name == "app" }
        def applicationId = appProject.android.defaultConfig.applicationId
        def redirectUri = "msauth://${applicationId}/${URLEncoder.encode(signatureHash, "UTF-8")}"

        def generatedResDir = file("${appProject.buildDir}/generated/react-native-test-app-msal/src/main/res")

        task copyMsalConfig {
            mustRunAfter(":app:clean")
            doLast {
                def generatedRawDir = file("${generatedResDir}/raw")
                generatedRawDir.mkdirs()

                new FileTreeBuilder(generatedRawDir).file("msal_config.json").newWriter().withWriter {
                    it << JsonOutput.toJson([
                        authorities: [
                            [
                                type: "AAD",
                                audience: [
                                    type: "AzureADandPersonalMicrosoftAccount"
                                ],
                                default: true
                            ],
                            [
                                type: "AAD",
                                audience: [
                                    type: "PersonalMicrosoftAccount"
                                ],
                            ],
                        ],
                        client_id: clientId,
                        redirect_uri: redirectUri,
                        broker_redirect_uri_registered: false,
                        account_mode: "MULTIPLE"
                    ])
                }
            }
        }

        preBuild.dependsOn(copyMsalConfig)

        main.res.srcDirs += generatedResDir

        if (rnxAuth == null) {
            main.java.srcDirs += "src/nornx/java"
        } else {
            main.java.srcDirs += "src/rnx/java"
        }
    }
}

dependencies {
    implementation "org.jetbrains.kotlin:kotlin-stdlib-jdk7:$kotlinVersion"
    implementation "org.jetbrains.kotlin:kotlin-stdlib-jdk8:$kotlinVersion"
    implementation "org.jetbrains.kotlin:kotlin-reflect:$kotlinVersion"

<<<<<<< HEAD
    implementation "androidx.activity:activity-ktx:1.5.1"
    implementation "com.google.android.material:material:1.4.0"
=======
    implementation "androidx.activity:activity-ktx:1.4.0"
    implementation "com.google.android.material:material:1.6.1"
>>>>>>> 162211c8
    implementation "com.microsoft.identity.client:msal:2.2.3"

    //noinspection GradleDynamicVersion
    implementation "com.facebook.react:react-native:+"

    if (rnxAuth != null) {
        implementation project(path: ":rnx-kit_react-native-auth")
    }
}<|MERGE_RESOLUTION|>--- conflicted
+++ resolved
@@ -161,13 +161,8 @@
     implementation "org.jetbrains.kotlin:kotlin-stdlib-jdk8:$kotlinVersion"
     implementation "org.jetbrains.kotlin:kotlin-reflect:$kotlinVersion"
 
-<<<<<<< HEAD
     implementation "androidx.activity:activity-ktx:1.5.1"
-    implementation "com.google.android.material:material:1.4.0"
-=======
-    implementation "androidx.activity:activity-ktx:1.4.0"
     implementation "com.google.android.material:material:1.6.1"
->>>>>>> 162211c8
     implementation "com.microsoft.identity.client:msal:2.2.3"
 
     //noinspection GradleDynamicVersion
