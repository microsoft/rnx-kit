{
  "name": "@rnx-kit/tools",
  "version": "0.1.3",
  "description": "Common tooling for the react-native-sdk",
  "license": "MIT",
  "main": "lib-commonjs/index.js",
  "module": "lib/index.js",
  "typings": "lib/index.d.ts",
  "scripts": {
<<<<<<< HEAD
    "build": "rnx-kit-build build",
    "bundle": "rnx-kit-build bundle",
    "clean": "rnx-kit-build clean",
    "depcheck": "rnx-kit-build depcheck",
    "lint": "rnx-kit-build lint",
    "test": "rnx-kit-build test"
=======
    "build": "rnx-kit-scripts build",
    "bundle": "rnx-kit-scripts bundle",
    "depcheck": "rnx-kit-scripts depcheck",
    "lint": "rnx-kit-scripts lint",
    "test": "rnx-kit-scripts test"
>>>>>>> 5b17976d
  },
  "dependencies": {
    "fs": "^0.0.1-security",
    "path": "^0.12.7",
    "workspace-tools": "^0.10.2"
  },
  "devDependencies": {
    "@types/node": "^14.14.20",
    "@rnx-kit/build": "0.0.1"
  }
}<|MERGE_RESOLUTION|>--- conflicted
+++ resolved
@@ -7,20 +7,11 @@
   "module": "lib/index.js",
   "typings": "lib/index.d.ts",
   "scripts": {
-<<<<<<< HEAD
     "build": "rnx-kit-build build",
     "bundle": "rnx-kit-build bundle",
-    "clean": "rnx-kit-build clean",
     "depcheck": "rnx-kit-build depcheck",
     "lint": "rnx-kit-build lint",
     "test": "rnx-kit-build test"
-=======
-    "build": "rnx-kit-scripts build",
-    "bundle": "rnx-kit-scripts bundle",
-    "depcheck": "rnx-kit-scripts depcheck",
-    "lint": "rnx-kit-scripts lint",
-    "test": "rnx-kit-scripts test"
->>>>>>> 5b17976d
   },
   "dependencies": {
     "fs": "^0.0.1-security",
