--- conflicted
+++ resolved
@@ -1,9 +1,5 @@
 {
-<<<<<<< HEAD
-  "extends": "@rnx-kit/build/tsconfig.json"
-=======
-  "extends": "rnx-kit-scripts/tsconfig.json",
+  "extends": "@rnx-kit/build/tsconfig.json",
   "baseUrl": "./",
   "include": ["./"]
->>>>>>> d10e8110
 }