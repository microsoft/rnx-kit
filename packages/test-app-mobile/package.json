{
  "name": "@rnx-kit/mobile-app",
  "version": "0.0.1",
  "private": true,
  "scripts": {
    "build": "rnx-kit-scripts build",
    "bundle": "rnx-kit-scripts bundle",
    "clean": "rnx-kit-scripts clean",
    "depcheck": "rnx-kit-scripts depcheck",
    "lint": "rnx-kit-scripts lint",
    "test": "rnx-kit-scripts test",
    "build:android": "mkdirp dist/res && react-native bundle --entry-file index.js --platform android --dev true --bundle-output dist/main.android.jsbundle --assets-dest dist/res --reset-cache",
    "build:ios": "mkdirp dist && react-native bundle --entry-file index.js --platform ios --dev true --bundle-output dist/main.ios.jsbundle --assets-dest dist --reset-cache",
<<<<<<< HEAD
    "build:macos": "mkdirp dist && react-native bundle --entry-file index.js --platform macos --dev true --bundle-output dist/main.macos.jsbundle --assets-dest dist --reset-cache --config=metro.config.macos.js",
    "build:windows": "mkdirp dist && react-native bundle --entry-file index.js --platform windows --dev true --bundle-output dist/main.windows.bundle --assets-dest dist --reset-cache --config=metro.config.windows.js",
    "android": "react-native run-android",
=======
    "build:macos": "mkdirp dist && react-native bundle --entry-file index.js --platform macos --dev true --bundle-output dist/main.macos.jsbundle --assets-dest dist --reset-cache",
    "build:windows": "mkdirp dist && react-native bundle --entry-file index.js --platform windows --dev true --bundle-output dist/main.windows.bundle --assets-dest dist --reset-cache",
>>>>>>> 45aff307
    "ios": "react-native run-ios --scheme ReactTestApp",
    "macos": "react-native run-macos --scheme ReactTestApp",
    "windows": "react-native run-windows --sln windowsSampleCrossApp.sln",
    "start": "react-native start",
<<<<<<< HEAD
    "start:macos": "react-native start --config=metro.config.macos.js",
    "start:windows": "react-native start --config=metro.config.windows.js"
=======
    "test": "jest",
    "windows": "react-native run-windows --sln windowsSampleCrossApp.sln"
>>>>>>> 45aff307
  },
  "dependencies": {
    "react": "16.11.0",
    "react-native": "0.62.2",
    "react-native-macos": "0.62.14",
    "react-native-windows": "0.62.12"
  },
  "devDependencies": {
    "@babel/core": "^7.6.2",
    "@babel/runtime": "^7.6.2",
    "@react-native-community/eslint-config": "^0.0.5",
    "@rnx-kit/metro-config": "*",
    "babel-jest": "^26.0.0",
    "eslint": "^6.5.1",
    "jest": "^26.0.0",
    "metro-react-native-babel-preset": "^0.58.0",
    "mkdirp": "^1.0.0",
<<<<<<< HEAD
    "react-native-test-app": "0.2.16",
    "react-test-renderer": "16.11.0",
    "rnx-kit-scripts": "0.1.1"
=======
    "react-native-test-app": "^0.3.11",
    "react-test-renderer": "16.11.0"
>>>>>>> 45aff307
  },
  "jest": {
    "preset": "react-native"
  }
}<|MERGE_RESOLUTION|>--- conflicted
+++ resolved
@@ -11,25 +11,15 @@
     "test": "rnx-kit-scripts test",
     "build:android": "mkdirp dist/res && react-native bundle --entry-file index.js --platform android --dev true --bundle-output dist/main.android.jsbundle --assets-dest dist/res --reset-cache",
     "build:ios": "mkdirp dist && react-native bundle --entry-file index.js --platform ios --dev true --bundle-output dist/main.ios.jsbundle --assets-dest dist --reset-cache",
-<<<<<<< HEAD
-    "build:macos": "mkdirp dist && react-native bundle --entry-file index.js --platform macos --dev true --bundle-output dist/main.macos.jsbundle --assets-dest dist --reset-cache --config=metro.config.macos.js",
-    "build:windows": "mkdirp dist && react-native bundle --entry-file index.js --platform windows --dev true --bundle-output dist/main.windows.bundle --assets-dest dist --reset-cache --config=metro.config.windows.js",
-    "android": "react-native run-android",
-=======
     "build:macos": "mkdirp dist && react-native bundle --entry-file index.js --platform macos --dev true --bundle-output dist/main.macos.jsbundle --assets-dest dist --reset-cache",
     "build:windows": "mkdirp dist && react-native bundle --entry-file index.js --platform windows --dev true --bundle-output dist/main.windows.bundle --assets-dest dist --reset-cache",
->>>>>>> 45aff307
+    "android": "react-native run-android",
     "ios": "react-native run-ios --scheme ReactTestApp",
     "macos": "react-native run-macos --scheme ReactTestApp",
     "windows": "react-native run-windows --sln windowsSampleCrossApp.sln",
     "start": "react-native start",
-<<<<<<< HEAD
     "start:macos": "react-native start --config=metro.config.macos.js",
     "start:windows": "react-native start --config=metro.config.windows.js"
-=======
-    "test": "jest",
-    "windows": "react-native run-windows --sln windowsSampleCrossApp.sln"
->>>>>>> 45aff307
   },
   "dependencies": {
     "react": "16.11.0",
@@ -47,14 +37,9 @@
     "jest": "^26.0.0",
     "metro-react-native-babel-preset": "^0.58.0",
     "mkdirp": "^1.0.0",
-<<<<<<< HEAD
-    "react-native-test-app": "0.2.16",
-    "react-test-renderer": "16.11.0",
-    "rnx-kit-scripts": "0.1.1"
-=======
     "react-native-test-app": "^0.3.11",
     "react-test-renderer": "16.11.0"
->>>>>>> 45aff307
+    "rnx-kit-scripts": "0.1.1"
   },
   "jest": {
     "preset": "react-native"
