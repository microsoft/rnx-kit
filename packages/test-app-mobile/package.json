--- conflicted
+++ resolved
@@ -3,7 +3,6 @@
   "version": "0.0.1",
   "private": true,
   "scripts": {
-<<<<<<< HEAD
     "build": "rnx-kit-build build",
     "bundle": "rnx-kit-build bundle --dev true",
     "depcheck": "rnx-kit-build depcheck",
@@ -13,17 +12,6 @@
     "bundle:ios": "rnx-kit-build bundle --dev true --platform ios",
     "bundle:macos": "rnx-kit-build bundle --dev true --platform macos",
     "bundle:windows": "rnx-kit-build bundle --dev true --platform windows",
-=======
-    "build": "rnx-kit-scripts build",
-    "bundle": "rnx-kit-scripts bundle --dev true --reset-cache",
-    "depcheck": "rnx-kit-scripts depcheck",
-    "lint": "rnx-kit-scripts lint",
-    "test": "rnx-kit-scripts test",
-    "bundle:android": "rnx-kit-scripts bundle --dev true --reset-cache --platform android",
-    "bundle:ios": "rnx-kit-scripts bundle --dev true --reset-cache --platform ios",
-    "bundle:macos": "rnx-kit-scripts bundle --dev true --reset-cache --platform macos",
-    "bundle:windows": "rnx-kit-scripts bundle --dev true --reset-cache --platform windows",
->>>>>>> a7c67675
     "android": "react-native run-android",
     "ios": "react-native run-ios --scheme ReactTestApp",
     "macos": "react-native run-macos --scheme ReactTestApp",
