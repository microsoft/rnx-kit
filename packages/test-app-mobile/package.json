--- conflicted
+++ resolved
@@ -38,12 +38,8 @@
     "metro-react-native-babel-preset": "^0.59.0",
     "mkdirp": "^1.0.0",
     "react-native-test-app": "^0.3.11",
-<<<<<<< HEAD
-    "react-test-renderer": "16.11.0",
+    "react-test-renderer": "16.13.1",
     "rnx-kit-scripts": "0.1.1"
-=======
-    "react-test-renderer": "16.13.1"
->>>>>>> 7d08322c
   },
   "jest": {
     "preset": "react-native"
