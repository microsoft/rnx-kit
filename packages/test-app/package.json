--- conflicted
+++ resolved
@@ -27,16 +27,9 @@
     "@babel/core": "^7.12.9",
     "@babel/preset-env": "^7.1.6",
     "@babel/runtime": "^7.12.5",
-<<<<<<< HEAD
     "@react-native-community/cli": "^6.0.2",
     "@react-native-community/cli-platform-android": "^6.0.1",
     "@react-native-community/cli-platform-ios": "^6.0.1",
-    "@react-native-community/eslint-config": "^2.0.0",
-=======
-    "@react-native-community/cli": "^5.0.0-0",
-    "@react-native-community/cli-platform-android": "^5.0.0-0",
-    "@react-native-community/cli-platform-ios": "^5.0.0-0",
->>>>>>> fa90c63d
     "@rnx-kit/babel-preset-metro-react-native": "*",
     "@rnx-kit/cli": "*",
     "@rnx-kit/metro-config": "*",
