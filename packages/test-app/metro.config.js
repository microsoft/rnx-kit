const { makeMetroConfig } = require("@rnx-kit/metro-config");
const {
  CyclicDependencies,
} = require("@rnx-kit/metro-plugin-cyclic-dependencies-detector");
const {
  DuplicateDependencies,
} = require("@rnx-kit/metro-plugin-duplicates-checker");
const { MetroSerializer } = require("@rnx-kit/metro-serializer");
<<<<<<< HEAD
const {
  typescriptSerializerHook,
} = require("@rnx-kit/metro-plugin-typescript-validation");

function isDev() {
  const devFlag = process.argv.findIndex((arg) => arg === "--dev");
  if (devFlag >= 0) {
    return process.argv[devFlag + 1] === "true";
  }

  return false;
}
=======
>>>>>>> 7eb97e9a

module.exports = makeMetroConfig({
  projectRoot: __dirname,
  serializer: {
    customSerializer: MetroSerializer([
      CyclicDependencies(),
<<<<<<< HEAD
      DuplicateDependencies({ ignoredModules: isDev() ? ["react-is"] : [] }),
=======
      DuplicateDependencies({ ignoredModules: ["react-is"] }),
>>>>>>> 7eb97e9a
    ]),
    experimentalSerializerHook: typescriptSerializerHook,
  },
});<|MERGE_RESOLUTION|>--- conflicted
+++ resolved
@@ -6,32 +6,16 @@
   DuplicateDependencies,
 } = require("@rnx-kit/metro-plugin-duplicates-checker");
 const { MetroSerializer } = require("@rnx-kit/metro-serializer");
-<<<<<<< HEAD
 const {
   typescriptSerializerHook,
 } = require("@rnx-kit/metro-plugin-typescript-validation");
-
-function isDev() {
-  const devFlag = process.argv.findIndex((arg) => arg === "--dev");
-  if (devFlag >= 0) {
-    return process.argv[devFlag + 1] === "true";
-  }
-
-  return false;
-}
-=======
->>>>>>> 7eb97e9a
 
 module.exports = makeMetroConfig({
   projectRoot: __dirname,
   serializer: {
     customSerializer: MetroSerializer([
       CyclicDependencies(),
-<<<<<<< HEAD
-      DuplicateDependencies({ ignoredModules: isDev() ? ["react-is"] : [] }),
-=======
       DuplicateDependencies({ ignoredModules: ["react-is"] }),
->>>>>>> 7eb97e9a
     ]),
     experimentalSerializerHook: typescriptSerializerHook,
   },
