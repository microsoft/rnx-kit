--- conflicted
+++ resolved
@@ -1,10 +1,6 @@
 {
   "name": "@rnx-kit/dep-check",
-<<<<<<< HEAD
-  "version": "1.12.7",
-=======
   "version": "1.12.8",
->>>>>>> dca8ccda
   "description": "Dependency checker for React Native apps",
   "homepage": "https://github.com/microsoft/rnx-kit/tree/main/packages/dep-check#readme",
   "license": "MIT",
