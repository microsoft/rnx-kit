#!/usr/bin/env node

import type { KitType } from "@rnx-kit/config";
import { error } from "@rnx-kit/console";
import { findPackageDir } from "@rnx-kit/tools";
import isString from "lodash/isString";
import * as path from "path";
import { getAllPackageJsonFiles, getWorkspaceRoot } from "workspace-tools";
import yargs from "yargs";
<<<<<<< HEAD
import { checkPackageManifest } from "./check";
=======
import { makeCheckCommand } from "./check";
import { isString } from "./helpers";
>>>>>>> b52a2f7e
import { initializeConfig } from "./initialize";
import { makeSetVersionCommand } from "./setVersion";
import type { Args, Command } from "./types";
import { makeVigilantCommand } from "./vigilant";

function ensureKitType(type: string): KitType | undefined {
  switch (type) {
    case "app":
    case "library":
      return type;
    default:
      return undefined;
  }
}

function getManifests(
  packageJson: string | number | undefined
): string[] | undefined {
  if (isString(packageJson) && packageJson) {
    return [packageJson];
  }

  const packageDir = findPackageDir();
  if (!packageDir) {
    return undefined;
  }

  // Make sure we don't return all packages when dep-check is run inside a
  // package that just happened to be part of a workspace.
  const currentPackageJson = path.join(packageDir, "package.json");
  try {
    if (getWorkspaceRoot(packageDir) !== packageDir) {
      return [currentPackageJson];
    }
  } catch (_) {
    return [currentPackageJson];
  }

  try {
    return getAllPackageJsonFiles(packageDir);
  } catch (e) {
    error(e.message);
    return undefined;
  }
}

function makeInitializeCommand(kitType: string): Command | undefined {
  const verifiedKitType = ensureKitType(kitType);
  if (!verifiedKitType) {
    error(`Invalid kit type: '${kitType}'`);
    return undefined;
  }

  const options = { kitType: verifiedKitType };
  return (manifest: string) => {
    initializeConfig(manifest, options);
    return 0;
  };
}

function reportConflicts(conflicts: [string, string][], args: Args): boolean {
  return conflicts.reduce<boolean>((result, [lhs, rhs]) => {
    if (lhs in args && rhs in args) {
      error(`--${lhs} and --${rhs} cannot both be specified at the same time.`);
      return true;
    }
    return result;
  }, false);
}

async function makeCommand(args: Args): Promise<Command | undefined> {
  const conflicts: [string, string][] = [
    ["init", "vigilant"],
    ["init", args.write ? "write" : "no-write"],
    ["set-version", args.write ? "write" : "no-write"],
  ];
  if (reportConflicts(conflicts, args)) {
    return undefined;
  }

  const {
    "custom-profiles": customProfilesPath,
    "exclude-packages": excludePackages,
    init,
    loose,
    "set-version": setVersion,
    vigilant,
    write,
  } = args;

  if (isString(init)) {
    return makeInitializeCommand(init);
  }

  // When `--set-version` is without a value, `setVersion` is an empty string if
  // invoked directly. When invoked via `@react-native-community/cli`,
  // `setVersion` is `true` instead.
  if (setVersion || isString(setVersion)) {
    return makeSetVersionCommand(setVersion);
  }

  if (isString(vigilant)) {
    return makeVigilantCommand({
      customProfiles: customProfilesPath?.toString(),
      excludePackages: excludePackages?.toString(),
      loose,
      versions: vigilant.toString(),
      write,
    });
  }

  return makeCheckCommand({ loose, write });
}

export async function cli({
  "package-json": packageJson,
  ...args
}: Args): Promise<void> {
  const command = await makeCommand(args);
  if (!command) {
    process.exit(1);
  }

  const manifests = getManifests(packageJson);
  if (!manifests) {
    error("Could not find package root");
    process.exit(1);
  }

  // We will optimistically run through all packages regardless of failures. In
  // most scenarios, this should be fine: Both init and check+write write to
  // disk only when everything is in order for the target package. Packages with
  // invalid or missing configurations are skipped.
  const exitCode = manifests.reduce((exitCode: number, manifest: string) => {
    try {
      return command(manifest) || exitCode;
    } catch (e) {
      const currentPackageJson = path.relative(process.cwd(), manifest);
      error(`${currentPackageJson}: ${e.message}`);
      return exitCode || 1;
    }
  }, 0);

  process.exit(exitCode);
}

if (require.main === module) {
  yargs.usage(
    "$0 [package-json]",
    "Dependency checker for React Native apps",
    {
      "custom-profiles": {
        description:
          "Path to custom profiles. This can be a path to a JSON file, a `.js` file, or a module name.",
        type: "string",
        requiresArg: true,
        implies: "vigilant",
      },
      "exclude-packages": {
        description:
          "Comma-separated list of package names to exclude from inspection.",
        type: "string",
        requiresArg: true,
        implies: "vigilant",
      },
      init: {
        description:
          "Writes an initial kit config to the specified 'package.json'.",
        choices: ["app", "library"],
        conflicts: ["vigilant"],
      },
      loose: {
        default: false,
        description:
          "Determines how strict the React Native version requirement should be. Useful for apps that depend on a newer React Native version than their dependencies declare support for.",
        type: "boolean",
        conflicts: ["init"],
      },
      "set-version": {
        description:
          "Sets `reactNativeVersion` and `reactNativeDevVersion` for any configured package. There is an interactive prompt if no value is provided. The value should be a comma-separated list of `react-native` versions to set, where the first number specifies the development version. Example: `0.64,0.63`",
        type: "string",
        conflicts: ["init", "vigilant"],
      },
      vigilant: {
        description:
          "Inspects packages regardless of whether they've been configured. Specify a comma-separated list of profile versions to compare against, e.g. `0.63,0.64`. The first number specifies the target version.",
        type: "string",
        requiresArg: true,
        conflicts: ["init"],
      },
      write: {
        default: false,
        description: "Writes changes to the specified 'package.json'.",
        type: "boolean",
      },
    },
    cli
  ).argv;
}<|MERGE_RESOLUTION|>--- conflicted
+++ resolved
@@ -7,12 +7,7 @@
 import * as path from "path";
 import { getAllPackageJsonFiles, getWorkspaceRoot } from "workspace-tools";
 import yargs from "yargs";
-<<<<<<< HEAD
-import { checkPackageManifest } from "./check";
-=======
 import { makeCheckCommand } from "./check";
-import { isString } from "./helpers";
->>>>>>> b52a2f7e
 import { initializeConfig } from "./initialize";
 import { makeSetVersionCommand } from "./setVersion";
 import type { Args, Command } from "./types";
