# Change Log - @rnx-kit/dep-check

<<<<<<< HEAD
=======
## 1.12.8

### Patch Changes

- 4a2bd9a: react-native-lazy-index was renamed to @rnx-kit/react-native-lazy-index

>>>>>>> dca8ccda
## 1.12.7

### Patch Changes

- 2169c8f: Add more descriptive error message when validating manifest

## 1.12.6

### Patch Changes

- a4988f1: Explicitly declare support for Node 12+
- 89af18f: Fix dev version being set regardless of whether a package was configured when running in `--vigilant` mode

## 1.12.5

### Patch Changes

- 3b43647: Keep version ranges defined in `peerDependencies` if they are a superset
- 6bddfc6: Fix dev version not being set correctly in `--vigilant` mode

## 1.12.4

### Patch Changes

- 0eb8b8b: Bump workspace-tools to 0.18.2 for performance improvements
- 64ce5a1: Bump react-native-screens for 0.66 and 0.68

## 1.12.3

### Patch Changes

- 4c747fd: Add profile for react-native 0.68
- 730a167: Also look for react-native under `devDependencies`

## 1.12.2

### Patch Changes

- b7e60e9: Don't fail on profiles that contain only common dependencies

## 1.12.1

### Patch Changes

- 55106b7: Bump react-native-test-app to 1.0.6 to fix Gradle running out of heap space during the lint task on some machines.

## 1.12.0

### Minor Changes

- f385a26: Allow declaring common capabilities at the root level

### Patch Changes

- 868be32: Bump react-native-test-app to 0.11.4 to support react-native-macos 0.66
- d10f4b0: Use react-native-test-app 1.0 from react-native 0.66+

## 1.11.0

### Minor Changes

- ca8c634: dep-check should pick up `customProfiles` when running in `--vigilant` mode to allow individual packages to use different profiles without having to re-declare which React Native versions they support.

### Patch Changes

- 0f7793e: Bump react-native-test-app 0.11.2 to support react-native 0.67

## 1.10.2

### Patch Changes

- feb1613: fix(dep-check): bump react-native-test-app to 0.11.0

## 1.10.1

### Patch Changes

- 80a9e64: Bump react-native-test-app to 0.10.2
- 8f868c4: Bump react-native-test-app to 0.10.1

## 1.10.0

### Minor Changes

- 32b681b: All dependencies of all packages, including configured ones, should be checked when `--vigilant` is specified.

## 1.9.6

### Patch Changes

- 9816461: Fix loading of custom profiles from relative paths

## 1.9.5

Tue, 30 Nov 2021 17:24:14 GMT

### Patches

- Bump @rnx-kit/console to v1.0.11
- Bump @rnx-kit/tools-language to v1.2.6
- Bump @rnx-kit/tools-node to v1.2.6

## 1.9.4

Thu, 18 Nov 2021 20:51:05 GMT

### Patches

- Bump @rnx-kit/console to v1.0.10
- Bump @rnx-kit/tools-language to v1.2.5
- Bump @rnx-kit/tools-node to v1.2.5

## 1.9.3

Tue, 16 Nov 2021 14:33:15 GMT

### Patches

- Bump netinfo to fix autolinking on Windows (4123478+tido64@users.noreply.github.com)

## 1.9.2

Mon, 15 Nov 2021 12:33:07 GMT

### Patches

- Bump clipboard for react-native update fixes (4123478+tido64@users.noreply.github.com)

## 1.9.1

Fri, 12 Nov 2021 13:04:39 GMT

### Patches

- Fix dep-check not being executable (4123478+tido64@users.noreply.github.com)

## 1.9.0

Thu, 11 Nov 2021 17:49:21 GMT

### Minor changes

- Bundle dep-check to avoid conflicting dependencies, and to make the installation footprint smaller. (4123478+tido64@users.noreply.github.com)

## 1.8.18

Mon, 08 Nov 2021 10:20:15 GMT

### Patches

- Bump @rnx-kit/config to v0.4.19

## 1.8.17

Fri, 05 Nov 2021 19:24:49 GMT

### Patches

- Bump @rnx-kit/config to v0.4.18
- Bump @rnx-kit/console to v1.0.9
- Bump @rnx-kit/tools-language to v1.2.4
- Bump @rnx-kit/tools-node to v1.2.4

## 1.8.16

Fri, 05 Nov 2021 07:33:42 GMT

### Patches

- Bump @rnx-kit/config to v0.4.17
- Bump @rnx-kit/console to v1.0.8
- Bump @rnx-kit/tools-language to v1.2.3
- Bump @rnx-kit/tools-node to v1.2.3

## 1.8.15

Wed, 03 Nov 2021 18:15:39 GMT

### Patches

- Bump @rnx-kit/config to v0.4.16
- Bump @rnx-kit/console to v1.0.7
- Bump @rnx-kit/tools-language to v1.2.2
- Bump @rnx-kit/tools-node to v1.2.2

## 1.8.14

Mon, 01 Nov 2021 13:46:13 GMT

### Patches

- Bump @rnx-kit/config to v0.4.15
- Bump @rnx-kit/console to v1.0.6
- Bump @rnx-kit/tools-language to v1.2.1
- Bump @rnx-kit/tools-node to v1.2.1

## 1.8.13

Sat, 30 Oct 2021 07:50:51 GMT

### Patches

- Bump @rnx-kit/config to v0.4.14
- Bump @rnx-kit/tools-language to v1.2.0
- Bump @rnx-kit/tools-node to v1.2.0

## 1.8.12

Fri, 29 Oct 2021 14:13:32 GMT

### Patches

- Recommend react-native-reanimated@^2.2.4 for 0.67 (4123478+tido64@users.noreply.github.com)

## 1.8.11

Fri, 29 Oct 2021 12:14:31 GMT

### Patches

- Bump @rnx-kit/config to v0.4.13
- Bump @rnx-kit/console to v1.0.5
- Bump @rnx-kit/tools-language to v1.1.4
- Bump @rnx-kit/tools-node to v1.1.6

## 1.8.10

Fri, 29 Oct 2021 10:31:10 GMT

### Patches

- Bump @rnx-kit/config to v0.4.12
- Bump @rnx-kit/console to v1.0.4
- Bump @rnx-kit/tools-language to v1.1.3
- Bump @rnx-kit/tools-node to v1.1.5

## 1.8.9

Fri, 29 Oct 2021 08:51:30 GMT

### Patches

- Bump @rnx-kit/config to v0.4.11
- Bump @rnx-kit/console to v1.0.3
- Bump @rnx-kit/tools-language to v1.1.2
- Bump @rnx-kit/tools-node to v1.1.4

## 1.8.8

Tue, 26 Oct 2021 17:22:16 GMT

### Patches

- Bumped react-native-reanimated for 0.66, and added profile for 0.67 (4123478+tido64@users.noreply.github.com)

## 1.8.7

Thu, 14 Oct 2021 07:54:03 GMT

### Patches

- Bump react-native-test-app to ^0.9.0 (4123478+tido64@users.noreply.github.com)

## 1.8.6

Wed, 29 Sep 2021 11:02:41 GMT

### Patches

- add jest, add meta for core testing, stabilize core with react capability (lsciandra@microsoft.com)
- Bump @rnx-kit/config to v0.4.10

## 1.8.5

Wed, 29 Sep 2021 09:09:11 GMT

### Patches

- Make profile for 0.66 public (4123478+tido64@users.noreply.github.com)

## 1.8.4

Mon, 27 Sep 2021 12:28:41 GMT

### Patches

- Add react dom and test renderer to capabilities (lsciandra@microsoft.com)
- Bump @rnx-kit/config to v0.4.9

## 1.8.3

Mon, 27 Sep 2021 10:56:47 GMT

### Patches

- Add metro babel preset to capabilities (lsciandra@microsoft.com)
- Bump @rnx-kit/config to v0.4.8

## 1.8.2

Tue, 14 Sep 2021 15:28:16 GMT

### Patches

- Bump async-storage to 1.15.8. It contains fixes for building Android on react-native 0.65. (4123478+tido64@users.noreply.github.com)

## 1.8.1

Mon, 13 Sep 2021 17:38:26 GMT

### Patches

- Updated profile 0.65 with latest versions. Added a preliminary profile for 0.66. (4123478+tido64@users.noreply.github.com)

## 1.8.0

Wed, 08 Sep 2021 07:04:15 GMT

### Minor changes

- Add support for dependencies and meta packages (4123478+tido64@users.noreply.github.com)

## 1.7.11

Wed, 08 Sep 2021 06:42:50 GMT

### Patches

- Also check workspace root package (4123478+tido64@users.noreply.github.com)
- Bump @rnx-kit/dep-check to v1.7.11 (4123478+tido64@users.noreply.github.com)

## 1.7.10

Mon, 06 Sep 2021 06:57:59 GMT

### Patches

- When upgrading profile version, also remove `reactNativeDevVersion` if `kitType` is `app` (4123478+tido64@users.noreply.github.com)

## 1.7.9

Fri, 03 Sep 2021 12:18:30 GMT

### Patches

- Preserve the indentation when modifying `package.json` (4123478+tido64@users.noreply.github.com)
- Bump @rnx-kit/dep-check to v1.7.9 (4123478+tido64@users.noreply.github.com)

## 1.7.8

Fri, 03 Sep 2021 09:49:28 GMT

### Patches

- Fix broken `--init` due to loose and init being mutually exclusive, but `--loose` has a default value. (4123478+tido64@users.noreply.github.com)

## 1.7.7

Tue, 31 Aug 2021 10:50:41 GMT

### Patches

- Bump @rnx-kit/dep-check to v1.7.7 (4123478+tido64@users.noreply.github.com)

## 1.7.6

Tue, 31 Aug 2021 06:43:13 GMT

### Patches

- Stricter handling of errors (4123478+tido64@users.noreply.github.com)
- Bump @rnx-kit/dep-check to v1.7.6 (4123478+tido64@users.noreply.github.com)

## 1.7.5

Fri, 27 Aug 2021 18:41:43 GMT

### Patches

- Bump @rnx-kit/dep-check to v1.7.5 (4123478+tido64@users.noreply.github.com)

## 1.7.4

Wed, 25 Aug 2021 08:52:48 GMT

### Patches

- Bump @rnx-kit/dep-check to v1.7.4 (afoxman@microsoft.com)

## 1.7.3

Wed, 25 Aug 2021 07:32:57 GMT

### Patches

- Bump @rnx-kit/dep-check to v1.7.3 (afoxman@microsoft.com)

## 1.7.2

Sat, 21 Aug 2021 08:22:48 GMT

### Patches

- Integrate tools package and other common libraries throughout monorepo, removing custom code. (afoxman@microsoft.com)
- Bump @rnx-kit/dep-check to v1.7.2 (afoxman@microsoft.com)

## 1.7.1

Thu, 19 Aug 2021 07:59:20 GMT

### Patches

- Fix error messages accumulating when gathering requirements (4123478+tido64@users.noreply.github.com)

## 1.7.0

Wed, 18 Aug 2021 14:54:20 GMT

### Minor changes

- Allow apps to depend on a newer version of React Native than their dependencies declare support for via the `--loose` flag. (4123478+tido64@users.noreply.github.com)

## 1.6.0

Tue, 17 Aug 2021 09:36:56 GMT

### Minor changes

- Add command for setting react-native version (4123478+tido64@users.noreply.github.com)

## 1.5.21

Fri, 13 Aug 2021 13:30:40 GMT

### Patches

- Correct hermes-engine version for react-native 0.65 (4123478+tido64@users.noreply.github.com)

## 1.5.20

Fri, 06 Aug 2021 22:07:45 GMT

### Patches

- Bump @rnx-kit/dep-check to v1.5.20 (afoxman@microsoft.com)

## 1.5.19

Fri, 06 Aug 2021 18:05:53 GMT

### Patches

- Bump @rnx-kit/dep-check to v1.5.19 (afoxman@microsoft.com)

## 1.5.18

Wed, 04 Aug 2021 10:08:23 GMT

### Patches

- Bump @rnx-kit/dep-check to v1.5.18 (4123478+tido64@users.noreply.github.com)

## 1.5.17

Thu, 29 Jul 2021 19:42:04 GMT

### Patches

- Bump @rnx-kit/dep-check to v1.5.17 (4123478+tido64@users.noreply.github.com)

## 1.5.16

Mon, 26 Jul 2021 15:59:59 GMT

### Patches

- Add 'core' as an alias for react-native for out-of-tree platform packages that have a dependency on `react-native` core code, and not the Android/iOS specific bits. Currently, one would have to add a random capability that resolves to `react-native`, e.g. `core-android`, despite the capability not really being used. (4123478+tido64@users.noreply.github.com)
- Bump @rnx-kit/dep-check to v1.5.16 (4123478+tido64@users.noreply.github.com)

## 1.5.15

Tue, 13 Jul 2021 13:40:11 GMT

### Patches

- bump RNTA to 0.7 (lsciandra@microsoft.com)

## 1.5.14

Mon, 12 Jul 2021 17:30:15 GMT

### Patches

- Bump @rnx-kit/dep-check to v1.5.14 (4123478+tido64@users.noreply.github.com)

## 1.5.13

Mon, 12 Jul 2021 08:34:12 GMT

### Patches

- Added link to documentation in output (4123478+tido64@users.noreply.github.com)

## 1.5.12

Mon, 12 Jul 2021 07:51:46 GMT

### Patches

- Bump @rnx-kit/dep-check to v1.5.12 (afoxman@microsoft.com)

## 1.5.11

Fri, 09 Jul 2021 12:17:59 GMT

### Patches

- Bump checkbox and test-app to latest (4123478+tido64@users.noreply.github.com)

## 1.5.10

Thu, 01 Jul 2021 13:59:39 GMT

### Patches

- Bump netinfo to 5.9.10 (4123478+tido64@users.noreply.github.com)

## 1.5.9

Mon, 28 Jun 2021 14:19:44 GMT

### Patches

- Added missing dependency (4123478+tido64@users.noreply.github.com)

## 1.5.8

Fri, 25 Jun 2021 16:53:16 GMT

### Patches

- Bump react-native-test-app to 0.6.3 (4123478+tido64@users.noreply.github.com)

## 1.5.7

Wed, 23 Jun 2021 17:54:11 GMT

### Patches

- Use common console logger (4123478+tido64@users.noreply.github.com)

## 1.5.6

Tue, 22 Jun 2021 15:04:23 GMT

### Patches

- Bumped chalk to 4.1.0, and workspace-tools to 0.16.2 (4123478+tido64@users.noreply.github.com)

## 1.5.5

Mon, 21 Jun 2021 17:32:05 GMT

### Patches

- Promote @react-native-masked-view/masked-view over @react-native-community/masked-view (4123478+tido64@users.noreply.github.com)

## 1.5.4

Mon, 21 Jun 2021 11:43:28 GMT

### Patches

- Warn about renamed packages: `@react-native-community/async-storage` -> `@react-native-async-storage/async-storage` and `@react-native-community/masked-view` -> `@react-native-masked-view/masked-view` (4123478+tido64@users.noreply.github.com)

## 1.5.3

Thu, 17 Jun 2021 06:05:20 GMT

### Patches

- Bumped react-native 0.64.1 -> 0.64.2 (4123478+tido64@users.noreply.github.com)

## 1.5.2

Fri, 04 Jun 2021 12:36:37 GMT

### Patches

- Fixed older yargs versions not ignoring flags with default values when looking for conflicts (4123478+tido64@users.noreply.github.com)

## 1.5.1

Fri, 04 Jun 2021 09:02:33 GMT

### Patches

- Added --exclude-packages to vigilant mode (4123478+tido64@users.noreply.github.com)

## 1.5.0

Wed, 02 Jun 2021 17:08:58 GMT

### Minor changes

- Add --vigilant flag for zero-config mode (4123478+tido64@users.noreply.github.com)

## 1.4.2

Thu, 27 May 2021 06:09:59 GMT

### Patches

- Fix 'devOnly' being ignored in custom profiles (4123478+tido64@users.noreply.github.com)

## 1.4.1

Wed, 26 May 2021 13:22:22 GMT

### Patches

- Removed core-win32 capability (4123478+tido64@users.noreply.github.com)

## 1.4.0

Wed, 26 May 2021 06:53:03 GMT

### Minor changes

- Added support for custom profiles (4123478+tido64@users.noreply.github.com)

### Patches

- Bump @rnx-kit/config to v0.2.7 (4123478+tido64@users.noreply.github.com)

## 1.3.0

Thu, 20 May 2021 16:06:43 GMT

### Minor changes

- Add support for workspaces (4123478+tido64@users.noreply.github.com)

## 1.2.2

Thu, 20 May 2021 15:24:25 GMT

### Patches

- Bump react-native-test-app to 0.5.9 to address an issue with linters complaining about an old version of Dagger being used. (4123478+tido64@users.noreply.github.com)

## 1.2.1

Tue, 18 May 2021 09:25:17 GMT

### Patches

- Ignore whitespace differences (4123478+tido64@users.noreply.github.com)

## 1.2.0

Sat, 15 May 2021 09:02:22 GMT

### Minor changes

- Added command for initializing a configuration (4123478+tido64@users.noreply.github.com)

## 1.1.10

Sat, 15 May 2021 08:55:08 GMT

### Patches

- Print instructions when changes are needed. (4123478+tido64@users.noreply.github.com)

## 1.1.9

Sat, 15 May 2021 08:49:14 GMT

### Patches

- Exclude dev-only capabilities from requirements (4123478+tido64@users.noreply.github.com)

## 1.1.8

Wed, 12 May 2021 11:52:17 GMT

### Patches

- Avoid installing unnecessary core capabilities (4123478+tido64@users.noreply.github.com)

## 1.1.7

Tue, 11 May 2021 15:41:12 GMT

### Patches

- Bump react-native-test-app for Xcode 12.5 fixes (4123478+tido64@users.noreply.github.com)

## 1.1.6

Tue, 11 May 2021 15:28:18 GMT

### Patches

- Allow dev-only dependencies should always be added (4123478+tido64@users.noreply.github.com)
- Rollback @react-navigation/native as 5.9.6 doesn't exist (4123478+tido64@users.noreply.github.com)

## 1.1.5

Mon, 10 May 2021 21:58:48 GMT

### Patches

- Allow direct dependency on react-native-test-app (4123478+tido64@users.noreply.github.com)

## 1.1.4

Mon, 10 May 2021 14:10:30 GMT

### Patches

- Libraries should not re-declare transitive dependencies (4123478+tido64@users.noreply.github.com)

## 1.1.3

Sat, 08 May 2021 20:35:26 GMT

### Patches

- Fix a crash in react-native-lazy-index when non-JS files are read (4123478+tido64@users.noreply.github.com)

## 1.1.2

Wed, 05 May 2021 21:00:14 GMT

### Patches

- Add preliminary profile for 0.65 (4123478+tido64@users.noreply.github.com)

## 1.1.1

Wed, 05 May 2021 20:55:03 GMT

### Patches

- Bump react-native to address build issues with Xcode 12.5 (4123478+tido64@users.noreply.github.com)

## 1.1.0

Wed, 05 May 2021 19:51:01 GMT

### Minor changes

- Apply transitive requirements (4123478+tido64@users.noreply.github.com)

### Patches

- Bump @rnx-kit/config to v0.2.6 (4123478+tido64@users.noreply.github.com)

## 1.0.3

Thu, 29 Apr 2021 13:47:02 GMT

### Patches

- Bump react-native to latest 0.63.x (4123478+tido64@users.noreply.github.com)

## 1.0.2

Wed, 28 Apr 2021 16:03:56 GMT

### Patches

- Expose cli for cli related integrations (4123478+tido64@users.noreply.github.com)

## 1.0.1

Wed, 28 Apr 2021 15:54:06 GMT

### Patches

- Add 'hermes' capability (4123478+tido64@users.noreply.github.com)

## 1.0.0

Tue, 27 Apr 2021 19:43:40 GMT

### Minor changes

- Initial dependency checker (4123478+tido64@users.noreply.github.com)

### Patches

- Bump @rnx-kit/config to v0.2.4 (4123478+tido64@users.noreply.github.com)<|MERGE_RESOLUTION|>--- conflicted
+++ resolved
@@ -1,14 +1,11 @@
 # Change Log - @rnx-kit/dep-check
 
-<<<<<<< HEAD
-=======
 ## 1.12.8
 
 ### Patch Changes
 
 - 4a2bd9a: react-native-lazy-index was renamed to @rnx-kit/react-native-lazy-index
 
->>>>>>> dca8ccda
 ## 1.12.7
 
 ### Patch Changes
