--- conflicted
+++ resolved
@@ -24,11 +24,7 @@
   },
   "dependencies": {
     "@rnx-kit/console": "^1.0.2",
-<<<<<<< HEAD
-    "@rnx-kit/tools-node": "^1.0.0"
-=======
     "@rnx-kit/tools-node": "^1.0.1"
->>>>>>> 3fe285a2
   },
   "devDependencies": {
     "@rnx-kit/jest-preset": "*",
