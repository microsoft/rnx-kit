--- conflicted
+++ resolved
@@ -94,11 +94,7 @@
     if (enhanceLanguageServiceHost) {
       enhanceLanguageServiceHost(languageServiceHost);
     }
-<<<<<<< HEAD
-    // if someone replaces writeFile when they enhance the language service host, we should use that
-=======
     // if someone replaces writeFile when they enhance the language service host, use that for writing
->>>>>>> 5a06f5cf
     this.writeFile = languageServiceHost.writeFile || ts.sys.writeFile;
 
     this.languageService = ts.createLanguageService(
