--- conflicted
+++ resolved
@@ -21,11 +21,7 @@
     "test": "rnx-kit-scripts test"
   },
   "dependencies": {
-<<<<<<< HEAD
-    "@rnx-kit/tools-node": "^1.2.2"
-=======
     "@rnx-kit/tools-node": "^1.2.3"
->>>>>>> 0f7d6fd8
   },
   "devDependencies": {
     "@types/node": "^14.15.0",
