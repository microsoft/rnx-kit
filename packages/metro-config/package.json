--- conflicted
+++ resolved
@@ -29,11 +29,7 @@
   "devDependencies": {
     "@types/babel__core": "^7.0.0",
     "@types/jest": "^26.0.0",
-<<<<<<< HEAD
-    "metro-config": "^0.59.3",
-=======
-    "metro-config": "^0.66.0",
->>>>>>> 07adfc35
+    "metro-config": "^0.66.1",
     "prettier": "^2.0.0",
     "rnx-kit-scripts": "*",
     "typescript": "^4.0.0"
