{
  "name": "@rnx-kit/metro-config",
  "version": "1.2.11",
  "description": "Metro config for monorepos",
  "homepage": "https://github.com/microsoft/rnx-kit/tree/main/packages/metro-config#readme",
  "license": "MIT",
  "files": [
    "src/*"
  ],
  "main": "src/index.js",
  "repository": {
    "type": "git",
    "url": "https://github.com/microsoft/rnx-kit",
    "directory": "packages/metro-config"
  },
  "scripts": {
    "build": "rnx-kit-scripts build",
    "format": "rnx-kit-scripts format",
    "lint": "rnx-kit-scripts lint",
    "test": "rnx-kit-scripts test"
  },
  "dependencies": {
    "@rnx-kit/babel-preset-metro-react-native": "^1.0.4",
    "@rnx-kit/tools-node": "^1.1.2",
    "workspace-tools": "^0.16.2"
  },
  "peerDependencies": {
    "metro-config": ">=0.58.0",
    "react": "*",
    "react-native": "*"
  },
  "devDependencies": {
    "@rnx-kit/jest-preset": "*",
    "@types/babel__core": "^7.0.0",
    "@types/jest": "^26.0.0",
    "@types/metro": "*",
    "@types/metro-config": "*",
    "metro-config": "^0.66.2",
    "prettier": "^2.0.0",
    "rnx-kit-scripts": "*",
    "type-fest": "^2.1.0",
    "typescript": "^4.0.0"
  },
  "depcheck": {
    "ignoreMatches": [
      "@rnx-kit/babel-preset-metro-react-native",
<<<<<<< HEAD
      "jest-validate"
=======
      "metro"
>>>>>>> c5b3835a
    ]
  },
  "eslintConfig": {
    "extends": "@rnx-kit/eslint-config"
  },
  "jest": {
    "preset": "@rnx-kit/jest-preset",
    "roots": [
      "test"
    ],
    "testRegex": "/test/.*\\.test\\.ts$"
  }
}<|MERGE_RESOLUTION|>--- conflicted
+++ resolved
@@ -44,11 +44,8 @@
   "depcheck": {
     "ignoreMatches": [
       "@rnx-kit/babel-preset-metro-react-native",
-<<<<<<< HEAD
-      "jest-validate"
-=======
+      "jest-validate",
       "metro"
->>>>>>> c5b3835a
     ]
   },
   "eslintConfig": {
