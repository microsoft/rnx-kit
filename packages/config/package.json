--- conflicted
+++ resolved
@@ -41,14 +41,11 @@
   },
   "eslintConfig": {
     "extends": "@rnx-kit/eslint-config"
-<<<<<<< HEAD
-=======
   },
   "jest": {
     "preset": "@rnx-kit/scripts",
     "setupFilesAfterEnv": [
       "jest-extended/all"
     ]
->>>>>>> 34379383
   }
 }