export type {
  BundleConfig,
  BundleParameters,
  BundlerPlugins,
  HermesOptions,
  TypeScriptValidationOptions,
} from "./bundleConfig";

export { getBundleConfig, getPlatformBundleConfig } from "./getBundleConfig";

export { getKitCapabilities } from "./getKitCapabilities";
export type { KitCapabilities } from "./getKitCapabilities";

<<<<<<< HEAD
export { getKitConfig, getKitConfigFromPackageJson } from "./getKitConfig";
=======
export { getKitConfig, getKitConfigFromPackageManifest } from "./getKitConfig";
>>>>>>> 5a06f5cf
export type { GetKitConfigOptions } from "./getKitConfig";

export type {
  Capability,
  DependencyVersions,
  GetDependencyVersions,
  KitConfig,
  KitType,
  MetaCapability,
} from "./kitConfig";

export type { ServerConfig } from "./serverConfig";<|MERGE_RESOLUTION|>--- conflicted
+++ resolved
@@ -11,11 +11,7 @@
 export { getKitCapabilities } from "./getKitCapabilities";
 export type { KitCapabilities } from "./getKitCapabilities";
 
-<<<<<<< HEAD
-export { getKitConfig, getKitConfigFromPackageJson } from "./getKitConfig";
-=======
 export { getKitConfig, getKitConfigFromPackageManifest } from "./getKitConfig";
->>>>>>> 5a06f5cf
 export type { GetKitConfigOptions } from "./getKitConfig";
 
 export type {
