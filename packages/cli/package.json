{
  "name": "@rnx-kit/cli",
  "version": "0.7.1",
  "description": "Command-line interface for working with kit packages in your repo",
  "homepage": "https://github.com/microsoft/rnx-kit/tree/main/packages/cli",
  "license": "MIT",
  "main": "./lib/index.js",
  "types": "./lib/index.d.ts",
  "repository": {
    "type": "git",
    "url": "https://github.com/microsoft/rnx-kit",
    "directory": "packages/cli"
  },
  "scripts": {
    "build": "rnx-kit-scripts build",
    "depcheck": "rnx-kit-scripts depcheck",
    "format": "rnx-kit-scripts format",
    "lint": "rnx-kit-scripts lint",
    "test": "rnx-kit-scripts test"
  },
  "dependencies": {
<<<<<<< HEAD
    "@rnx-kit/config": "^0.3.4",
    "@rnx-kit/console": "^1.0.1",
    "@rnx-kit/dep-check": "^1.5.18",
    "@rnx-kit/metro-plugin-cyclic-dependencies-detector": "^1.0.5",
    "@rnx-kit/metro-plugin-duplicates-checker": "^1.1.5",
    "@rnx-kit/metro-serializer": "^1.0.2",
=======
    "@rnx-kit/config": "0.3.5",
    "@rnx-kit/dep-check": "^1.5.19",
    "@rnx-kit/metro-plugin-cyclic-dependencies-detector": "1.0.5",
    "@rnx-kit/metro-plugin-duplicates-checker": "1.1.5",
    "@rnx-kit/metro-serializer": "1.0.2",
>>>>>>> f024e8ef
    "@rnx-kit/metro-serializer-esbuild": "^0.0.12",
    "@rnx-kit/metro-service": "^1.1.0",
    "@rnx-kit/third-party-notices": "^1.1.1",
    "@rnx-kit/typescript-service": "^1.2.0",
    "chalk": "^4.1.0",
    "readline": "^1.3.0"
  },
  "peerDependencies": {
    "jest-cli": "^26.0 || ^27.0"
  },
  "devDependencies": {
    "@react-native-community/cli-types": "^5.0.1",
    "@types/metro": "*",
    "@types/metro-config": "*",
    "rnx-kit-scripts": "*"
  },
  "depcheck": {
    "ignoreMatches": [
      "metro",
      "metro-config",
      "readline"
    ]
  },
  "eslintConfig": {
    "extends": "@rnx-kit/eslint-config"
  }
}<|MERGE_RESOLUTION|>--- conflicted
+++ resolved
@@ -19,20 +19,12 @@
     "test": "rnx-kit-scripts test"
   },
   "dependencies": {
-<<<<<<< HEAD
-    "@rnx-kit/config": "^0.3.4",
+    "@rnx-kit/config": "^0.3.5",
     "@rnx-kit/console": "^1.0.1",
-    "@rnx-kit/dep-check": "^1.5.18",
+    "@rnx-kit/dep-check": "^1.5.19",
     "@rnx-kit/metro-plugin-cyclic-dependencies-detector": "^1.0.5",
     "@rnx-kit/metro-plugin-duplicates-checker": "^1.1.5",
     "@rnx-kit/metro-serializer": "^1.0.2",
-=======
-    "@rnx-kit/config": "0.3.5",
-    "@rnx-kit/dep-check": "^1.5.19",
-    "@rnx-kit/metro-plugin-cyclic-dependencies-detector": "1.0.5",
-    "@rnx-kit/metro-plugin-duplicates-checker": "1.1.5",
-    "@rnx-kit/metro-serializer": "1.0.2",
->>>>>>> f024e8ef
     "@rnx-kit/metro-serializer-esbuild": "^0.0.12",
     "@rnx-kit/metro-service": "^1.1.0",
     "@rnx-kit/third-party-notices": "^1.1.1",
