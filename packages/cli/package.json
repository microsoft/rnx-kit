--- conflicted
+++ resolved
@@ -1,12 +1,7 @@
 {
   "name": "@rnx-kit/cli",
-<<<<<<< HEAD
-  "version": "0.5.31",
+  "version": "0.5.33",
   "description": "Command-line interface for working with kit packages in your repo",
-=======
-  "version": "0.5.33",
-  "description": "Command-line interface for rnx-kit",
->>>>>>> 1ed0e4ad
   "homepage": "https://github.com/microsoft/rnx-kit/tree/main/packages/cli",
   "license": "MIT",
   "main": "./lib/index.js",
