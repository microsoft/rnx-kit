--- conflicted
+++ resolved
@@ -20,11 +20,7 @@
   "dependencies": {
     "@rnx-kit/config": "0.2.9",
     "@rnx-kit/dep-check": "^1.5.9",
-<<<<<<< HEAD
-    "@rnx-kit/metro-service": "1.0.1",
-=======
     "@rnx-kit/metro-service": "1.0.2",
->>>>>>> b3c762cf
     "@rnx-kit/third-party-notices": "1.0.1",
     "chalk": "^4.1.0"
   },
