{
  "name": "@rnx-kit/cli",
  "version": "0.5.28",
  "description": "Command-line interface for rnx-kit",
  "homepage": "https://github.com/microsoft/rnx-kit/tree/main/packages/cli",
  "license": "MIT",
  "main": "./lib/index.js",
  "types": "./lib/index.d.ts",
  "repository": {
    "type": "git",
    "url": "https://github.com/microsoft/rnx-kit",
    "directory": "packages/cli"
  },
  "scripts": {
    "build": "rnx-kit-scripts build",
    "depcheck": "rnx-kit-scripts depcheck",
    "lint": "rnx-kit-scripts lint",
    "test": "rnx-kit-scripts test"
  },
  "dependencies": {
    "@rnx-kit/config": "0.2.9",
<<<<<<< HEAD
    "@rnx-kit/dep-check": "^1.5.8",
    "@rnx-kit/metro-service": "1.0.1",
=======
    "@rnx-kit/dep-check": "^1.5.9",
>>>>>>> da22bbbe
    "@rnx-kit/third-party-notices": "1.0.1",
    "chalk": "^4.1.0"
  },
  "devDependencies": {
    "@react-native-community/cli-types": "^5.0.1",
    "rnx-kit-scripts": "*"
  },
  "eslintConfig": {
    "extends": "@rnx-kit/eslint-config"
  }
}<|MERGE_RESOLUTION|>--- conflicted
+++ resolved
@@ -19,12 +19,8 @@
   },
   "dependencies": {
     "@rnx-kit/config": "0.2.9",
-<<<<<<< HEAD
-    "@rnx-kit/dep-check": "^1.5.8",
+    "@rnx-kit/dep-check": "^1.5.9",
     "@rnx-kit/metro-service": "1.0.1",
-=======
-    "@rnx-kit/dep-check": "^1.5.9",
->>>>>>> da22bbbe
     "@rnx-kit/third-party-notices": "1.0.1",
     "chalk": "^4.1.0"
   },
