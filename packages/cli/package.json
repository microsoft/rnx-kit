{
  "name": "@rnx-kit/cli",
  "version": "0.5.31",
  "description": "Command-line interface for rnx-kit",
  "homepage": "https://github.com/microsoft/rnx-kit/tree/main/packages/cli",
  "license": "MIT",
  "main": "./lib/index.js",
  "types": "./lib/index.d.ts",
  "repository": {
    "type": "git",
    "url": "https://github.com/microsoft/rnx-kit",
    "directory": "packages/cli"
  },
  "scripts": {
    "build": "rnx-kit-scripts build",
    "depcheck": "rnx-kit-scripts depcheck",
    "lint": "rnx-kit-scripts lint",
    "test": "rnx-kit-scripts test"
  },
  "dependencies": {
    "@rnx-kit/config": "0.2.9",
<<<<<<< HEAD
    "@rnx-kit/dep-check": "^1.5.10",
    "@rnx-kit/metro-plugin-cyclic-dependencies-detector": "1.0.2",
    "@rnx-kit/metro-plugin-duplicates-checker": "1.1.2",
    "@rnx-kit/metro-serializer": "1.0.0",
=======
    "@rnx-kit/dep-check": "^1.5.11",
>>>>>>> b43242b8
    "@rnx-kit/metro-service": "1.0.2",
    "@rnx-kit/third-party-notices": "1.0.1",
    "chalk": "^4.1.0"
  },
  "devDependencies": {
    "@react-native-community/cli-types": "^5.0.1",
    "@types/metro-config": "*",
    "rnx-kit-scripts": "*"
  },
  "depcheck": {
    "ignoreMatches": [
      "metro",
      "metro-config"
    ]
  },
  "eslintConfig": {
    "extends": "@rnx-kit/eslint-config"
  }
}<|MERGE_RESOLUTION|>--- conflicted
+++ resolved
@@ -19,14 +19,10 @@
   },
   "dependencies": {
     "@rnx-kit/config": "0.2.9",
-<<<<<<< HEAD
-    "@rnx-kit/dep-check": "^1.5.10",
+    "@rnx-kit/dep-check": "^1.5.11",
     "@rnx-kit/metro-plugin-cyclic-dependencies-detector": "1.0.2",
     "@rnx-kit/metro-plugin-duplicates-checker": "1.1.2",
     "@rnx-kit/metro-serializer": "1.0.0",
-=======
-    "@rnx-kit/dep-check": "^1.5.11",
->>>>>>> b43242b8
     "@rnx-kit/metro-service": "1.0.2",
     "@rnx-kit/third-party-notices": "1.0.1",
     "chalk": "^4.1.0"
