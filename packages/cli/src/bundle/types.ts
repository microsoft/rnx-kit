import type {
  BundleParameters,
  BundleRequiredParameters,
} from "@rnx-kit/config";
import type { AllPlatforms } from "@rnx-kit/tools-react-native/platform";

export type KitBundleConfig = BundleParameters &
  BundleRequiredParameters & {
    /**
     * Target platform for the bundle
     */
    platform: AllPlatforms;
  };

export type BundleConfig = KitBundleConfig & {
  /**
   * Choose whether or not this will be a "developer" bundle. The alternative is a "production" bundle.
   *
   * When `true`, warnings are enabled, and the bundle is not minified by default.
<<<<<<< HEAD
   * When `false`, Warnings are disabled and the bundle is minified by default.
=======
   * Further, optimizations like constant folding are disabled.
   *
   * When `false`, warnings are disabled and the bundle is minified by default.
>>>>>>> c06aa9be
   */
  dev: boolean;

  /**
   * Optionally choose whether or not the bundle is minified. When not set, minification is controlled by the `dev` property.
   */
  minify?: boolean;
};<|MERGE_RESOLUTION|>--- conflicted
+++ resolved
@@ -17,13 +17,9 @@
    * Choose whether or not this will be a "developer" bundle. The alternative is a "production" bundle.
    *
    * When `true`, warnings are enabled, and the bundle is not minified by default.
-<<<<<<< HEAD
-   * When `false`, Warnings are disabled and the bundle is minified by default.
-=======
    * Further, optimizations like constant folding are disabled.
    *
    * When `false`, warnings are disabled and the bundle is minified by default.
->>>>>>> c06aa9be
    */
   dev: boolean;
 
