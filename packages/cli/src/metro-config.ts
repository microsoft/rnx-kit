--- conflicted
+++ resolved
@@ -8,9 +8,7 @@
 } from "@rnx-kit/metro-plugin-duplicates-checker";
 import { MetroPlugin, MetroSerializer } from "@rnx-kit/metro-serializer";
 import { MetroSerializer as MetroSerializerEsbuild } from "@rnx-kit/metro-serializer-esbuild";
-<<<<<<< HEAD
 import {
-  AllPlatforms,
   findFirstFileExists,
   findPackageDependencyDir,
   findPackageDir,
@@ -19,12 +17,13 @@
   PackageModuleRef,
   parseModuleRef,
   readPackage,
-} from "@rnx-kit/tools";
+} from "@rnx-kit/tools-node";
+import type { AllPlatforms } from "@rnx-kit/tools-react-native";
 import {
+  createDefaultResolverHost,
   Project,
   ProjectConfig,
   ResolverHost,
-  createDefaultResolverHost,
 } from "@rnx-kit/typescript-service";
 import fs from "fs";
 import type {
@@ -34,10 +33,6 @@
   MixedOutput,
   Module,
 } from "metro";
-=======
-import type { AllPlatforms } from "@rnx-kit/tools-react-native";
-import type { DeltaResult, Graph } from "metro";
->>>>>>> 18066a81
 import type { InputConfigT, SerializerConfigT } from "metro-config";
 import module from "module";
 import path from "path";
