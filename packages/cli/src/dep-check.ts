import type { Config as CLIConfig } from "@react-native-community/cli-types";
import { cli } from "@rnx-kit/dep-check";
import { pickValues } from "@rnx-kit/tools";

type CLIArgs = Record<string, string | number | boolean | undefined>;

export function rnxDepCheck(
  argv: string[],
  _config: CLIConfig,
  args: CLIArgs
): void {
  cli({
<<<<<<< HEAD
    ...pickValues(
      args,
      [
        "custom-profiles",
        "exclude-packages",
        "init",
        "set-version",
        "vigilant",
      ],
      ["customProfiles", "excludePackages", "init", "setVersion", "vigilant"]
    ),
=======
    ...pickValue<Args>("custom-profiles", "customProfiles", args),
    ...pickValue<Args>("exclude-packages", "excludePackages", args),
    ...pickValue<Args>("init", "init", args),
    ...pickValue<Args>("set-version", "setVersion", args),
    ...pickValue<Args>("vigilant", "vigilant", args),
    loose: Boolean(args.loose),
>>>>>>> b52a2f7e
    write: Boolean(args.write),
    "package-json": argv[0],
  });
}

export const rnxDepCheckCommand = {
  name: "rnx-dep-check",
  description: "Dependency checker for React Native apps",
  func: rnxDepCheck,
  options: [
    {
      name: "--custom-profiles [module]",
      description:
        "Path to custom profiles. This can be a path to a JSON file, a `.js` file, or a module name.",
    },
    {
      name: "--exclude-packages [packages]",
      description:
        "Comma-separated list of package names to exclude from inspection.",
    },
    {
      name: "--init [app|library]",
      description: "Writes an initial kit config",
    },
    {
      name: "--loose",
      description:
        "Determines how strict the React Native version requirement should be. Useful for apps that depend on a newer React Native version than their dependencies declare support for.",
    },
    {
      name: "--set-version [versions]",
      description:
        "Sets `reactNativeVersion` and `reactNativeDevVersion` for any configured package. The value should be a comma-separated list of `react-native` versions to set. The first number specifies the development version. Example: `0.64,0.63`",
    },
    {
      name: "--vigilant [versions]",
      description:
        "Inspects packages regardless of whether they've been configured. Specify a comma-separated list of profile versions to compare against, e.g. `0.63,0.64`. The first number specifies the target version.",
    },
    {
      name: "--write",
      description: "Writes all changes to the specified `package.json`",
    },
  ],
};<|MERGE_RESOLUTION|>--- conflicted
+++ resolved
@@ -10,7 +10,6 @@
   args: CLIArgs
 ): void {
   cli({
-<<<<<<< HEAD
     ...pickValues(
       args,
       [
@@ -22,14 +21,7 @@
       ],
       ["customProfiles", "excludePackages", "init", "setVersion", "vigilant"]
     ),
-=======
-    ...pickValue<Args>("custom-profiles", "customProfiles", args),
-    ...pickValue<Args>("exclude-packages", "excludePackages", args),
-    ...pickValue<Args>("init", "init", args),
-    ...pickValue<Args>("set-version", "setVersion", args),
-    ...pickValue<Args>("vigilant", "vigilant", args),
     loose: Boolean(args.loose),
->>>>>>> b52a2f7e
     write: Boolean(args.write),
     "package-json": argv[0],
   });
