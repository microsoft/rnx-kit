import type { Config as CLIConfig } from "@react-native-community/cli-types";
import {
  AllPlatforms,
  BundleDefinitionWithRequiredParameters,
  getBundleDefinition,
  getBundlePlatformDefinition,
  getKitConfig,
} from "@rnx-kit/config";
import { bundle, BundleArgs, loadMetroConfig } from "@rnx-kit/metro-service";
import chalk from "chalk";
import fs from "fs";
import path from "path";
import { customizeMetroConfig, validateMetroConfig } from "./metro-config";

type CLIBundleOptions = {
  id?: string;
  platform?: AllPlatforms;
  entryPath?: string;
  distPath?: string;
  assetsPath?: string;
  bundlePrefix?: string;
  bundleEncoding?: BundleArgs["bundleEncoding"];
  transformer?: string;
  dev: boolean;
  minify?: boolean;
  maxWorkers?: number;
  sourcemapOutput?: string;
  sourcemapSourcesRoot?: string;
  resetCache?: boolean;
  config?: string;
  verbose: boolean;
};

function ensureDirectoryExists(directoryPath: string): void {
  fs.mkdirSync(directoryPath, { recursive: true, mode: 0o755 });
}

function getKitConfigBundleDefinition(
  id?: string
): BundleDefinitionWithRequiredParameters | undefined {
  //  get the rnx kit config, and make sure bundling is enabled
  const kitConfig = getKitConfig();
  if (
    !kitConfig ||
    kitConfig.bundle === null ||
    kitConfig.bundle === undefined
  ) {
    console.warn(
      chalk.yellow(
        "No bundle configuration found for this react-native experience -- skipping bundling"
      )
    );
    return undefined;
  } else if (!kitConfig.bundle) {
    console.warn(
      chalk.yellow(
        "Bundling is disabled for this react-native experience -- skipping"
      )
    );
    return undefined;
  }

  // get the bundle definition
  return getBundleDefinition(kitConfig.bundle, id);
}

export async function rnxBundle(
  _argv: Array<string>,
  cliConfig: CLIConfig,
  cliBundleOptions: CLIBundleOptions
): Promise<void> {
  //  unpack the CLI options that will effect all bundles
  const {
    id,
    dev,
    minify,
    transformer,
    maxWorkers,
    resetCache,
    config,
    verbose,
  } = cliBundleOptions;

  //  load the Metro configuration
  const metroConfig = await loadMetroConfig(cliConfig, {
    config,
    maxWorkers,
    resetCache,
  });
  if (!validateMetroConfig(metroConfig)) {
    return Promise.resolve();
  }

  //  get the kit config's bundle definition using the optional id
  const definition = getKitConfigBundleDefinition(id);
  if (!definition) {
    //  bundling is disabled, or the kit has no bundle definitions
    console.warn(
      "skipping bundling -- kit configuration does not define any bundles"
    );
    return Promise.resolve();
  }

  //  get the list of target platforms, favoring the command-line over the bundle definition
  let targetPlatforms: AllPlatforms[] = [];
  if (cliBundleOptions.platform) {
    targetPlatforms.push(cliBundleOptions.platform);
  } else if (definition.targets) {
    targetPlatforms = definition.targets;
  }

  if (targetPlatforms.length === 0) {
    console.error("no target platforms given");
    return Promise.reject(
      new Error(
        "No target platforms given. Update the kit configuration to include a target platform, or provide a target platform on the command-line."
      )
    );
  }

  //  create a bundle for each target platform
  for (const targetPlatform of targetPlatforms) {
    //  unpack the platform-specific bundle definition
    const platformDefinition = getBundlePlatformDefinition(
      definition,
      targetPlatform
    );
    let {
      entryPath,
      distPath,
      assetsPath,
      bundlePrefix,
      bundleEncoding,
      sourceMapPath,
      sourceMapSourceRootPath,
<<<<<<< HEAD
    } = getBundlePlatformDefinition(definition, targetPlatform);
=======
      sourceMapUseAbsolutePaths,
    } = platformDefinition;
    const { detectCyclicDependencies, detectDuplicateDependencies } =
      platformDefinition;
>>>>>>> 1ed0e4ad

    //  apply command-line overrides to the platform-specific bundle definition
    entryPath = cliBundleOptions.entryPath ?? entryPath;
    distPath = cliBundleOptions.distPath ?? distPath;
    assetsPath = cliBundleOptions.assetsPath ?? assetsPath;
    bundlePrefix = cliBundleOptions.bundlePrefix ?? bundlePrefix;
    bundleEncoding = cliBundleOptions.bundleEncoding ?? bundleEncoding;
    sourceMapPath = cliBundleOptions.sourcemapOutput ?? sourceMapPath;
    sourceMapSourceRootPath =
      cliBundleOptions.sourcemapSourcesRoot ?? sourceMapSourceRootPath;

    //  assemble the full path to the bundle file
    const bundleExtension =
      targetPlatform === "ios" || targetPlatform === "macos"
        ? "jsbundle"
        : "bundle";
    const bundleFile = `${bundlePrefix}.${targetPlatform}.${bundleExtension}`;
    const bundlePath = path.join(distPath, bundleFile);

    //  always create a source-map in dev mode
    if (dev) {
      sourceMapPath = sourceMapPath ?? bundleFile + ".map";
    }

    //  assemble the full path the source map file
    if (sourceMapPath) {
      sourceMapPath = path.join(distPath, sourceMapPath);
    }

    customizeMetroConfig(
      metroConfig,
      detectCyclicDependencies,
      detectDuplicateDependencies
    );

    //  ensure all output directories exist
    ensureDirectoryExists(path.dirname(bundlePath));
    sourceMapPath && ensureDirectoryExists(path.dirname(sourceMapPath));
    assetsPath && ensureDirectoryExists(assetsPath);

    //  create the bundle
    console.log(`Bundling ${targetPlatform}...`);
    await bundle(
      {
        assetsDest: assetsPath,
        entryFile: entryPath,
        resetCache: !!resetCache,
        transformer,
        minify,
        config,
        platform: targetPlatform,
        dev,
        bundleOutput: bundlePath,
        bundleEncoding,
        maxWorkers,
        sourcemapOutput: sourceMapPath,
        sourcemapSourcesRoot: sourceMapSourceRootPath,
        verbose,
        //unstableTransformProfile?: string;
      },
      metroConfig
    );
  }

  return Promise.resolve();
}<|MERGE_RESOLUTION|>--- conflicted
+++ resolved
@@ -133,14 +133,9 @@
       bundleEncoding,
       sourceMapPath,
       sourceMapSourceRootPath,
-<<<<<<< HEAD
-    } = getBundlePlatformDefinition(definition, targetPlatform);
-=======
-      sourceMapUseAbsolutePaths,
     } = platformDefinition;
     const { detectCyclicDependencies, detectDuplicateDependencies } =
       platformDefinition;
->>>>>>> 1ed0e4ad
 
     //  apply command-line overrides to the platform-specific bundle definition
     entryPath = cliBundleOptions.entryPath ?? entryPath;
